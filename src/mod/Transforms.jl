--- conflicted
+++ resolved
@@ -136,43 +136,6 @@
 # CWT (continuous wavelet transform)
 # cwt(Y::AbstractVector, ::ContinuousWavelet)
 
-<<<<<<< HEAD
-@doc """
-     wave = cwt(Y::AbstractArray{T}, c::CFW{W}, averagingLength::Int; J1::S=NaN, averagingType::Symbol=:Mother) where {T<:Number, S<:Real, W<:WT.WaveletBoundary}
-
-  return the continuous wavelet transform along the first axis with averaging.
-  `wave`, is (signalLength)×(nscales+1)×(previous dimensions), of type T of
-  Y. averagingLength defines the number of octaves (powers of 2) that are
-  replaced by an averaging function. This has form averagingType, which can be
-  one of `Mother()` or `Dirac()`- in the `Mother()` case, it uses the same form
-  as for the wavelets, while the `Dirac` uses a constant window. J1 is the
-  total number of scales; default (when J1=NaN, or is negative) is just under
-  the maximum possible number, i.e. the log base 2 of the length of the signal,
-  times the number of wavelets per octave. If you have sampling information,
-  you will need to scale wave by δt^(1/2).
-
-  """
-function cwt(Y::AbstractArray{T,N}, c::CFW{W}, daughters::Array{T, M},
-             fftPlan::FFTW.rFFTWPlan{T,A,B,C} = plan_rfft([1])) where {T<:Real,
-                                                                       S<:Real, U<:Number,
-                                                                       W<:WT.WaveletBoundary,
-                                                                       N, M,A,B,C} 
-    # TODO: complex input version of this
-    @assert typeof(N)<:Integer
-    @assert typeof(M)<:Integer
-    @assert M==1 || M==2
-    # vectors behave a bit strangely, so we reshape them
-    if N==1
-        Y= reshape(Y,(length(Y), 1))
-    end
-
-    n1 = size(Y, 1);
-    
-    nOctaves = log2(max(n1, 2)) - c.averagingLength
-    nWaveletsInOctave = reverse([max(1, round(Int, c.scalingFactor/x^(c.decreasing))) for x = 1:round(Int, nOctaves)])
-    nScales = sum(nWaveletsInOctave)
-    
-=======
 """
 wave = cwt(Y::AbstractArray{T}, c::CFW{W}; J1::Int64=-1, dt::S=NaN, s0::V=NaN) where {T<:Real, S<:Real, V<:Real, W<:WT.WaveletBoundary}
 
@@ -199,7 +162,6 @@
     # Fourier equivalent frequencies
     freqs = 1 ./ (fλ .* sj)
 
->>>>>>> d297d7b4
     #....construct time series to analyze, pad if necessary
     if boundaryType(c)() == WT.padded
         base2 = round(Int,log(n1)/log(2));   # power of 2 nearest to N
@@ -210,42 +172,6 @@
         x = Y
     end
 
-<<<<<<< HEAD
-    # check if the plan we were given is a dummy or not
-    if size(fftPlan)==(1,)
-        fftPlan = plan_rfft(x[:, [1 for i=1:length(size(x))-1]...])
-    end
-    n = size(x, 1)
-    x̂ = zeros(Complex{eltype(x)}, div(size(x,1),2), size(x)[1:end-1]...)
-    x̂ = fftPlan * x    # [Eqn(3)]
-    
-    # reshapeSize = (ones(Int, length(size(x))-1)..., size(daughters, 1))
-    # If the vector isn't long enough to actually have any other scales, just
-    # return the averaging
-    if round(nOctaves) < 0
-        wave = zeros(T, size(x)..., 1)
-        mother = daughters[:, 1]
-        wave = fftPlan \ (x̂ .* mother)
-        return wave
-    end
-
-    wave = zeros(T, size(x, 1), nScales, size(x)[2:end]);  # result array
-    # array
-    outer = axes(x)[2:end]
-    # loop through all scales and compute transform
-    for j in 1:size(daughters,2)
-        daughter = reshape(daughters[:, j], reshapeSize)
-        wave[:, j, outer...] = fftPlan \ (x̂ .* daughter)  # wavelet transform
-    end
-    # get rid of padding before returning
-    ax = axes(wave)
-    if length(ax) > 2
-        wave = wave[1:n1, ax[2:end]...] 
-    else
-        wave = wave[1:n1, ax[end]]  
-    end
-    return wave
-=======
     n = length(x);
 
     #....construct wavenumber array used in transform [Eqn(5)]
@@ -270,7 +196,6 @@
     coi = (fλ * dt / sqrt(2)).*coi
 
     return wave, sj, freqs, coi
->>>>>>> d297d7b4
 end
 
 function cwt(Y::AbstractArray{T}, c::CFW{W}) where {T<:Number, S<:Real,
