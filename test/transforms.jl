
@testset "Accuracy" begin
    # test against data made by data/make_filter_data.m in Octave
    wname = Any["Daubechies","Coiflet","Haar","Symmlet","Battle","Vaidyanathan","Beylkin"];
    wtype = Any[WT.Daubechies, WT.Coiflet, WT.Haar, WT.Symlet, WT.Battle, WT.Vaidyanathan, WT.Beylkin];
    wnum = Any[collect(4:2:20),collect(2:5),[0],collect(4:10),[1,3,5],[0],[0]];
    wvm = Any[collect(2:1:10),collect(4:2:10),[0],collect(4:10),[2,4,6],[0],[0]];

    #print("transforms: reading 1d and 2d data ...\n")
    name = "filter"
    data = vec(readdlm(joinpath(dirname(@__FILE__), "data", "filter1d_data.txt"),'\t'))
    data2 = readdlm(joinpath(dirname(@__FILE__), "data", "filter2d_data.txt"),'\t')

    #print("transforms: testing 1d and 2d data ...\n")
    stderr1 = 1e-9*sqrt(length(data))
    stderr2 = 1e-9*sqrt(length(data2))

    for i in eachindex(wname)
        for num in eachindex(wnum[i])
            # expected transforms
            ye = vec(readdlm(joinpath(dirname(@__FILE__), "data", string(name,"1d_",wname[i],wnum[i][num],".txt")),'\t'))
            ye2 = readdlm(joinpath(dirname(@__FILE__), "data", string(name,"2d_",wname[i],wnum[i][num],".txt")),'\t')

            wtc = wtype[i]
            if wnum[i][num] != 0
                class = wtc{wvm[i][num]}()
            else
                class = wtc()
            end
            wt = wavelet(class, WT.Filter)

            # transform data
            y = dwt(data, wt)
            y2 = dwt(data2, wt)

            @test (@vecnorm_eq_eps y ye stderr1)
            @test (@vecnorm_eq_eps y2 ye2 stderr2)
            # a few bad cases have quite large norms
            if wname[i] != "Battle" && (wname[i] != "Coiflet" && wvm[i][num]==10)
                @test abs(Compat.norm(data)-Compat.norm(y)) < 1e-9
                @test abs(Compat.norm(data2)-Compat.norm(y2)) < 1e-9
                @test (@vecnorm_eq_eps idwt(y,wt) data stderr1*100)
                @test (@vecnorm_eq_eps idwt(y2,wt) data2 stderr2*100)
            end
        end
    end
end

@testset "Accuracy non-square" begin
    data2 = readdlm(joinpath(dirname(@__FILE__), "data", "filter2d_nonsquare_data.txt"))
    y2  = dwt(data2, wavelet(WT.haar), 1)
    ye2 = readdlm(joinpath(dirname(@__FILE__), "data", "filter2d_nonsquare_Haar0.txt"))
    stderr2 = 1e-9*sqrt(length(ye2))
    @test (@vecnorm_eq_eps y2 ye2 stderr2)
end

@testset "Lifting vs filter" begin
    n = 32
    stderr1 = 1e-10*sqrt(n)
    stderr2 = 1e-10*sqrt(n*n)
    # 1-D, 2-D, 3-D lifting vs filtering / inverse vs original tests
    @testset "wclass $wclass" for wclass in (WT.db1, WT.db2)
        wf = wavelet(wclass, WT.Filter)
        wls = wavelet(wclass, WT.Lifting)
        x = randn(n)
        x2 = copy(x)

        for L in (ndyadicscales(n),0,1,2)

            yf = dwt(x, wf, L)
            yls = dwt(x, wls, L)

            # filter vs lifting
            @test (@vecnorm_eq_eps yf yls stderr1)

            ytf = idwt(yf, wf, L)
            ytls = idwt(yls, wls, L)

            # inverse vs original
            @test (@vecnorm_eq_eps ytf x stderr1)
            @test (@vecnorm_eq_eps ytls x stderr1)
        end

        x = randn(n,n)
        x2 = copy(x)
        for L in (ndyadicscales(n),0,1,2)

            yf = dwt(x, wf, L)
            yls = dwt(x, wls, L)

            # filter vs lifting
            @test (@vecnorm_eq_eps yf yls stderr2)

            ytf = idwt(yf, wf, L)
            ytls = idwt(yls, wls, L)

            # inverse vs original
            @test (@vecnorm_eq_eps ytf x stderr2)
            @test (@vecnorm_eq_eps ytls x stderr2)
        end

        x = randn(n,n,n)
        x2 = copy(x)
        for L in (ndyadicscales(n),0,1,2)

            yf = dwt(x, wf, L)
            #if L == 5
            #    @profile dwt(x, wls, L)
            #    Profile.print()
            #end
            yls = dwt(x, wls, L)

            # filter vs lifting
            #@test (@vecnorm_eq_eps yf yls stderr2)
            @test yf ≈ yls rtol=stderr2

            ytf = idwt(yf, wf, L)
            ytls = idwt(yls, wls, L)

            # inverse vs original
            #@test (@vecnorm_eq_eps ytf x stderr2)
            #@test (@vecnorm_eq_eps ytls x stderr2)
            @test ytf ≈ x rtol=stderr2
            @test ytls ≈ x rtol=stderr2

        end
    end
end

@testset "Types and sizes" begin
    function makedwt(ft::Type, n, wf, L)
    	x0 = rand(-5:5, n)
    	x = zeros(ft, n)
    	copyto!(x,x0)
    	return (x, dwt(x, wf, L))
    end

    # 1-d
    n = 8
    wf = wavelet(WT.db2)
    L = 2

    x, y = makedwt(Float64, n, wf, L)
    @test Vector{Float64} == typeof(y) && length(y) == n
    x, y = makedwt(Float32, n, wf, L)
    @test Vector{Float32} == typeof(y) && length(y) == n
    x, y = makedwt(Int64, n, wf, L)
    @test Vector{typeof(float(x[1]))} == typeof(y) && length(y) == n
    x, y = makedwt(Int32, n, wf, L)
    @test Vector{typeof(float(x[1]))} == typeof(y) && length(y) == n
    @test dwt(x,wf) ≈ dwt(float(x),wf)

    # Complex types
    for wfc in (wavelet(WT.db2), wavelet(WT.db2, WT.Lifting))
        xc = zeros(ComplexF64, n)
        map!(i->rand(ComplexF64), xc, xc)
        yc = dwt(xc, wfc, L)
        @test Vector{ComplexF64} == typeof(yc) && length(yc) == n
        @test xc ≈ idwt(dwt(xc, wfc), wfc)
    end

    # 2-d
    sett = ((n,n),wf,L)
    ft = Float64; x, y = makedwt(ft, sett...)
    @test Array{ft,2} == typeof(y) && length(y) == n*n
    ft = Float32; x, y = makedwt(ft, sett...)
    @test Array{ft,2} == typeof(y) && length(y) == n*n
    ft = Int64; x, y = makedwt(ft, sett...)
    @test Array{typeof(float(x[1])),2} == typeof(y) && length(y) == n*n
    ft = Int32; x, y = makedwt(ft, sett...)
    @test Array{typeof(float(x[1])),2} == typeof(y) && length(y) == n*n
    @test dwt(x,wf) ≈ dwt(float(x),wf)

    # non-Array type
    wt = wavelet(WT.db2, WT.Lifting)
    x = randn(16, 16)
    xs = view(copy(x), 1:16, 1:16)
    @test dwt(x,wt,2) ≈ dwt(xs,wt,2)

    # util functions
    for class in (WT.haar, WT.db2, WT.cdf97)
        WT.class(class)
        WT.name(class)
        WT.vanishingmoments(class)
    end

    wt = wavelet(WT.db1, WT.Filter)
    @test length(wt) == 2
    @test wt.qmf*0.7 ≈ WT.scale(wt, 0.7).qmf

    # inplace methods
    wt = wavelet(WT.db1, WT.Filter)
    x = randn(8)
    y = similar(x)
    @test dwt!(y, x, wt) ≈ dwt(x, wt)

    wt = wavelet(WT.db1, WT.Lifting)
    x = randn(8)
    y = copy(x)
    @test dwt!(x, wt) ≈ dwt(y, wt)
end

struct wunknownt <: DiscreteWavelet{Float64} end
@testset "Errors" begin
    uwt = wunknownt()
    EE = Exception
    @test_throws EE dwt(randn(4),uwt)
    @test_throws EE dwt(randn(4,4),uwt)
    @test_throws EE wavelet(WT.Coiflet{33}())
    @test_throws EE wavelet("db2asdsad")
    @test_throws EE wavelet("db2", "ppppp")
end

<<<<<<< HEAD
# continuous 1-d; different scalings should lead to different sizes, different boundary condtions shouldn't
for boundary = (WT.DEFAULT_BOUNDARY, WT.padded, WT.NaivePer)
    for s=1:2:8
        for wfc in (wavelet(WT.morl,s,boundary), wavelet(WT.dog0,s,boundary), wavelet(WT.paul4,s,boundary))
            xc = rand(Float64,13)
            yc = cwt(xc,wfc)
            @test Array{Complex128,2}==typeof(yc) && size(yc) == (floor(Int64,log2(length(xc))*s)+1,13)
        end
    end
end

# 2-d
sett = ((n,n),wf,L)
ft = Float64; x, y = makedwt(ft, sett...)
@test Array{ft,2} == typeof(y) && length(y) == n*n
ft = Float32; x, y = makedwt(ft, sett...)
@test Array{ft,2} == typeof(y) && length(y) == n*n
ft = Int64; x, y = makedwt(ft, sett...)
@test Array{typeof(float(x[1])),2} == typeof(y) && length(y) == n*n
ft = Int32; x, y = makedwt(ft, sett...)
@test Array{typeof(float(x[1])),2} == typeof(y) && length(y) == n*n
@test dwt(x,wf) ≈ dwt(float(x),wf)

# non-Array type
wt = wavelet(WT.db2, WT.Lifting)
x = randn(16, 16)
xs = view(copy(x), 1:16, 1:16)
@test dwt(x,wt,2) ≈ dwt(xs,wt,2)

# util functions
for class in (WT.haar, WT.db2, WT.cdf97)
    WT.class(class)
    WT.name(class)
    WT.vanishingmoments(class)
end
class = WT.db1
wt = wavelet(class, WT.Filter)
@test length(wt) == 2
@test wt.qmf*0.7 ≈ WT.scale(wt, 0.7).qmf

# inplace methods
class = WT.db1
wt = wavelet(class, WT.Filter)
x = randn(8)
y = similar(x)
@test dwt!(y, x, wt) ≈ dwt(x, wt)

wt = wavelet(class, WT.Lifting)
x = randn(8)
y = copy(x)
@test dwt!(x, wt) ≈ dwt(y, wt)



let
    print("transforms: WPT ...\n")
=======
@testset "WPT" begin
>>>>>>> b127e4f8
    wf = wavelet(WT.db2, WT.Filter)
    x = randn(16)

    L = 1
    wp = wpt(x,wf,L)
    dw = dwt(x,wf,L)
    @test wp ≈ dw
    @test iwpt(wp,wf,L) ≈ x

    L = 2
    wp = wpt(x,wf,L)
    dw = dwt(x,wf,L)
    dw2 = copy(dw)
    dw2[9:end] = dwt(dw[9:end],wf,1)
    @test dw[1:8] ≈ wp[1:8]
    @test dw2 ≈ wp
    @test iwpt(wp,wf,L) ≈ x

    L = 3
    wp = wpt(x,wf,L)
    dw = dwt(x,wf,L)
    @test dw[1:4] ≈ wp[1:4]
    @test dwt(dw2[5:8],wf,1) ≈ wp[5:8]
    @test dwt(dw2[9:12],wf,1) ≈ wp[9:12]
    @test dwt(dw2[13:16],wf,1) ≈ wp[13:16]
    @test iwpt(wp,wf,L) ≈ x

    wl = wavelet(WT.db2, WT.Lifting)
    x = randn(128)
    @test iwpt(wpt(x,wf),wf) ≈ x
    @test iwpt(wpt(x,wl),wl) ≈ x
    @test wpt(x,wl,1) ≈ wpt(x,wf,1)
    @test wpt(x,wl,2) ≈ wpt(x,wf,2)
    @test wpt(x,wl,4) ≈ wpt(x,wf,4)
    @test wpt(x,wl) ≈ wpt(x,wf)

    wl = wavelet(WT.db2, WT.Lifting)
    n = 128
    x = randn(n)
    for L = 0:ndyadicscales(n)
        @test wpt(x, wl, maketree(n, L, :dwt)) ≈ dwt(x, wl, L)
        @test iwpt(x, wl, maketree(n, L, :dwt)) ≈ idwt(x, wl, L)
        @test wpt(x, wf, maketree(n, L, :dwt)) ≈dwt(x, wf, L)
        @test iwpt(x, wf, maketree(n, L, :dwt)) ≈ idwt(x, wf, L)
    end

    # non-dyadic tests
    wt = wavelet(WT.db2, WT.Filter)
    n = 5*8
    x = randn(n)
    for L in 0:maxtransformlevels(n)
        for wt in (wavelet(WT.db2, WT.Filter), wavelet(WT.db2, WT.Lifting))
            @test wpt(x, wt, maketree(n, L, :dwt)) ≈ dwt(x, wt, L)
            @test iwpt(x, wt, maketree(n, L, :dwt)) ≈ idwt(x, wt, L)
        end
    end
end

@testset "MODWT" begin
    wf = wavelet(WT.db4)
    # power-of-two
    x = randn(128)
    W = modwt(x, wf)
    x_back = imodwt(W, wf)
    @test x ≈ x_back

    # non power-of-two
    x = cumsum(randn(129))
    W = modwt(x, wf)
    x_back = imodwt(W, wf)
    @test x ≈ x_back
    @test size(W) == (length(x), maxmodwttransformlevels(x)+1)

    # less than max number of levels
    L = 4
    Wl = modwt(x, wf, L)
    @test W[:, 1:L-1] ≈ Wl[:, 1:L-1]
end

@testset "Wavelet types" begin
    wt = wavelet(WT.db2, WT.Filter)
    @test length(wt) == 4
    same = WT.name(wt) == "db2"
    @test same

    wt = wavelet(WT.db2, WT.Lifting)
    @test WT.name(wt) == "db2"
end<|MERGE_RESOLUTION|>--- conflicted
+++ resolved
@@ -211,7 +211,6 @@
     @test_throws EE wavelet("db2", "ppppp")
 end
 
-<<<<<<< HEAD
 # continuous 1-d; different scalings should lead to different sizes, different boundary condtions shouldn't
 for boundary = (WT.DEFAULT_BOUNDARY, WT.padded, WT.NaivePer)
     for s=1:2:8
@@ -266,11 +265,7 @@
 
 
 
-let
-    print("transforms: WPT ...\n")
-=======
 @testset "WPT" begin
->>>>>>> b127e4f8
     wf = wavelet(WT.db2, WT.Filter)
     x = randn(16)
 
