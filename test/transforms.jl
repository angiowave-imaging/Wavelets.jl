--- conflicted
+++ resolved
@@ -223,7 +223,6 @@
     @test dwt!(x, wt) ≈ dwt(y, wt)
 end
 
-<<<<<<< HEAD
 let
     print("transforms: error tests ...\n")
     struct wunknownt <: DiscreteWavelet{Float64} end
@@ -235,7 +234,7 @@
     @test_throws EE wavelet("db2asdsad")
     @test_throws EE wavelet("db2", "ppppp")
 end
-=======
+
 # continuous 1-d; different scalings should lead to different sizes, different boundary condtions shouldn't
 for boundary = (WT.DEFAULT_BOUNDARY, WT.padded, WT.NaivePer)
     for s=1:2:8
@@ -288,26 +287,7 @@
 y = copy(x)
 @test dwt!(x, wt) ≈ dwt(y, wt)
 
-# ============= error tests ================
-print("transforms: error tests ...\n")
-
-struct wunknownt <: DiscreteWavelet{Float64} end
-struct wunknownc <: ContinuousWavelet{Float64} end
-uwt = wunknownt()
-uwtc = wunknownc()
-EE = Exception
-@test_throws EE dwt(randn(4),uwt)
-@test_throws EE dwt(randn(4,4),uwt)
-@test_throws EE cwt(randn(4),uwtc)
-@test_throws EE wavelet(WT.Coiflet{33}())
-@test_throws EE wavelet(WT.dog{102}())
-@test_throws EE wavelet("db2asdsad")
-@test_throws EE wavelet("db2asdsad")
-@test_throws EE wavelet("db2", "ppppp")
-
-# ============= WPT ================
-print("transforms: WPT ...\n")
->>>>>>> 65e2c925
+
 
 let
     print("transforms: WPT ...\n")
